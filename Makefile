PACKAGES=$(shell go list ./...)
OUTPUT?=build/tendermint

BUILD_TAGS?='tendermint'
LD_FLAGS = -X github.com/tendermint/tendermint/version.GitCommit=`git rev-parse --short=8 HEAD` -s -w
BUILD_FLAGS = -mod=readonly -ldflags "$(LD_FLAGS)"

all: check build test install
.PHONY: all

# The below include contains the tools.
include tools.mk
include tests.mk

###############################################################################
###                                Build Tendermint                        ###
###############################################################################

build:
	CGO_ENABLED=0 go build $(BUILD_FLAGS) -tags $(BUILD_TAGS) -o $(OUTPUT) ./cmd/tendermint/
.PHONY: build

build_c:
	CGO_ENABLED=1 go build $(BUILD_FLAGS) -tags "$(BUILD_TAGS) cleveldb" -o $(OUTPUT) ./cmd/tendermint/
.PHONY: build_c

build_race:
	CGO_ENABLED=1 go build -race $(BUILD_FLAGS) -tags $(BUILD_TAGS) -o $(OUTPUT) ./cmd/tendermint
.PHONY: build_race

install:
	CGO_ENABLED=0 go install $(BUILD_FLAGS) -tags $(BUILD_TAGS) ./cmd/tendermint
.PHONY: install

install_c:
	CGO_ENABLED=1 go install $(BUILD_FLAGS) -tags "$(BUILD_TAGS) cleveldb" ./cmd/tendermint
.PHONY: install_c

###############################################################################
###                                Protobuf                                 ###
###############################################################################

<<<<<<< HEAD
protoc_all: proto-gen proto-lint proto-check-breakage

proto-gen:
	@sh scripts/protocgen.sh

proto-lint:
	@buf check lint

proto-check-breaking:
	@buf check breaking --against-input '.git#branch=master'

########################################
### Build ABCI
=======
proto-all: proto-gen proto-lint proto-check-breaking
.PHONY: proto-all

proto-gen:
	## If you get the following error,
	## "error while loading shared libraries: libprotobuf.so.14: cannot open shared object file: No such file or directory"
	## See https://stackoverflow.com/a/25518702
	## Note the $< here is substituted for the %.proto
	## Note the $@ here is substituted for the %.pb.go
	@sh scripts/protocgen.sh
.PHONY: proto-gen

proto-lint:
	@buf check lint --error-format=json
.PHONY: proto-lint

proto-check-breaking:
	@buf check breaking --against-input '.git#branch=master'
.PHONY: proto-check-breaking

###############################################################################
###                              Build ABCI                                 ###
###############################################################################
>>>>>>> c56fd04a

build_abci:
	@go build -mod=readonly -i ./abci/cmd/...
.PHONY: build_abci

install_abci:
	@go install -mod=readonly ./abci/cmd/...
.PHONY: install_abci

###############################################################################
###                              Distribution                               ###
###############################################################################

# dist builds binaries for all platforms and packages them for distribution
# TODO add abci to these scripts
dist:
	@BUILD_TAGS=$(BUILD_TAGS) sh -c "'$(CURDIR)/scripts/dist.sh'"
.PHONY: dist

go-mod-cache: go.sum
	@echo "--> Download go modules to local cache"
	@go mod download
.PHONY: go-mod-cache

go.sum: go.mod
	@echo "--> Ensure dependencies have not been modified"
	@go mod verify
	@go mod tidy

draw_deps:
	@# requires brew install graphviz or apt-get install graphviz
	go get github.com/RobotsAndPencils/goviz
	@goviz -i github.com/tendermint/tendermint/cmd/tendermint -d 3 | dot -Tpng -o dependency-graph.png
.PHONY: draw_deps

get_deps_bin_size:
	@# Copy of build recipe with additional flags to perform binary size analysis
	$(eval $(shell go build -work -a $(BUILD_FLAGS) -tags $(BUILD_TAGS) -o $(OUTPUT) ./cmd/tendermint/ 2>&1))
	@find $(WORK) -type f -name "*.a" | xargs -I{} du -hxs "{}" | sort -rh | sed -e s:${WORK}/::g > deps_bin_size.log
	@echo "Results can be found here: $(CURDIR)/deps_bin_size.log"
.PHONY: get_deps_bin_size

<<<<<<< HEAD
########################################
### Libs
=======
###############################################################################
###                                  Libs                                   ###
###############################################################################
>>>>>>> c56fd04a

# generates certificates for TLS testing in remotedb and RPC server
gen_certs: clean_certs
	certstrap init --common-name "tendermint.com" --passphrase ""
	certstrap request-cert --common-name "server" -ip "127.0.0.1" --passphrase ""
	certstrap sign "server" --CA "tendermint.com" --passphrase ""
	mv out/server.crt rpc/lib/server/test.crt
	mv out/server.key rpc/lib/server/test.key
	rm -rf out
.PHONY: gen_certs

# deletes generated certificates
clean_certs:
	rm -f rpc/lib/server/test.crt
	rm -f rpc/lib/server/test.key
.PHONY: clean_certs

<<<<<<< HEAD

########################################
### Formatting, linting, and vetting
=======
###############################################################################
###                  Formatting, linting, and vetting                       ###
###############################################################################
>>>>>>> c56fd04a

fmt:
	@go fmt ./...
.PHONY: fmt

lint:
	@echo "--> Running linter"
	@golangci-lint run
.PHONY: lint

DESTINATION = ./index.html.md

###############################################################################
###                           Documentation                                 ###
###############################################################################

build-docs:
	cd docs && \
	while read p; do \
		(git checkout $${p} && npm install && VUEPRESS_BASE="/$${p}/" npm run build) ; \
		mkdir -p ~/output/$${p} ; \
		cp -r .vuepress/dist/* ~/output/$${p}/ ; \
		cp ~/output/$${p}/index.html ~/output ; \
	done < versions ;
.PHONY: build-docs

sync-docs:
	cd ~/output && \
	echo "role_arn = ${DEPLOYMENT_ROLE_ARN}" >> /root/.aws/config ; \
	echo "CI job = ${CIRCLE_BUILD_URL}" >> version.html ; \
	aws s3 sync . s3://${WEBSITE_BUCKET} --profile terraform --delete ; \
	aws cloudfront create-invalidation --distribution-id ${CF_DISTRIBUTION_ID} --profile terraform --path "/*" ;
.PHONY: sync-docs

###############################################################################
###                            Docker image                                 ###
###############################################################################

build-docker:
	cp $(OUTPUT) DOCKER/tendermint
	docker build --label=tendermint --tag="tendermint/tendermint" DOCKER
	rm -rf DOCKER/tendermint
.PHONY: build-docker

###############################################################################
###                       Local testnet using docker                        ###
###############################################################################

# Build linux binary on other platforms
build-linux: tools
	GOOS=linux GOARCH=amd64 $(MAKE) build
.PHONY: build-linux

build-docker-localnode:
	@cd networks/local && make
.PHONY: build-docker-localnode

# Runs `make build_c` from within an Amazon Linux (v2)-based Docker build
# container in order to build an Amazon Linux-compatible binary. Produces a
# compatible binary at ./build/tendermint
build_c-amazonlinux:
	$(MAKE) -C ./DOCKER build_amazonlinux_buildimage
	docker run --rm -it -v `pwd`:/tendermint tendermint/tendermint:build_c-amazonlinux
.PHONY: build_c-amazonlinux

# Run a 4-node testnet locally
localnet-start: localnet-stop build-docker-localnode
	@if ! [ -f build/node0/config/genesis.json ]; then docker run --rm -v $(CURDIR)/build:/tendermint:Z tendermint/localnode testnet --config /etc/tendermint/config-template.toml --v 4 --o . --populate-persistent-peers --starting-ip-address 192.167.10.2; fi
	docker-compose up
.PHONY: localnet-start

# Stop testnet
localnet-stop:
	docker-compose down
.PHONY: localnet-stop

# Build hooks for dredd, to skip or add information on some steps
build-contract-tests-hooks:
ifeq ($(OS),Windows_NT)
	go build -mod=readonly $(BUILD_FLAGS) -o build/contract_tests.exe ./cmd/contract_tests
else
	go build -mod=readonly $(BUILD_FLAGS) -o build/contract_tests ./cmd/contract_tests
endif
.PHONY: build-contract-tests-hooks

# Run a nodejs tool to test endpoints against a localnet
# The command takes care of starting and stopping the network
# prerequisits: build-contract-tests-hooks build-linux
# the two build commands were not added to let this command run from generic containers or machines.
# The binaries should be built beforehand
contract-tests:
	dredd
<<<<<<< HEAD

# To avoid unintended conflicts with file names, always add to .PHONY
# unless there is a reason not to.
# https://www.gnu.org/software/make/manual/html_node/Phony-Targets.html
.PHONY: check build build_race build_abci dist install install_abci check_tools tools update_tools draw_deps \
 	protoc-gen proto-lint proto-check-breakage gen_certs clean_certs grpc_dbserver fmt build-linux localnet-start \
 	localnet-stop build-docker build-docker-localnode sentry-start sentry-config sentry-stop \
 	build_c install_c test_with_deadlock cleanup_after_test_with_deadlock lint build-contract-tests-hooks contract-tests \
	build_c-amazonlinux
=======
.PHONY: contract-tests
>>>>>>> c56fd04a
<|MERGE_RESOLUTION|>--- conflicted
+++ resolved
@@ -40,21 +40,6 @@
 ###                                Protobuf                                 ###
 ###############################################################################
 
-<<<<<<< HEAD
-protoc_all: proto-gen proto-lint proto-check-breakage
-
-proto-gen:
-	@sh scripts/protocgen.sh
-
-proto-lint:
-	@buf check lint
-
-proto-check-breaking:
-	@buf check breaking --against-input '.git#branch=master'
-
-########################################
-### Build ABCI
-=======
 proto-all: proto-gen proto-lint proto-check-breaking
 .PHONY: proto-all
 
@@ -78,7 +63,6 @@
 ###############################################################################
 ###                              Build ABCI                                 ###
 ###############################################################################
->>>>>>> c56fd04a
 
 build_abci:
 	@go build -mod=readonly -i ./abci/cmd/...
@@ -121,14 +105,9 @@
 	@echo "Results can be found here: $(CURDIR)/deps_bin_size.log"
 .PHONY: get_deps_bin_size
 
-<<<<<<< HEAD
-########################################
-### Libs
-=======
 ###############################################################################
 ###                                  Libs                                   ###
 ###############################################################################
->>>>>>> c56fd04a
 
 # generates certificates for TLS testing in remotedb and RPC server
 gen_certs: clean_certs
@@ -146,15 +125,9 @@
 	rm -f rpc/lib/server/test.key
 .PHONY: clean_certs
 
-<<<<<<< HEAD
-
-########################################
-### Formatting, linting, and vetting
-=======
 ###############################################################################
 ###                  Formatting, linting, and vetting                       ###
 ###############################################################################
->>>>>>> c56fd04a
 
 fmt:
 	@go fmt ./...
@@ -247,16 +220,4 @@
 # The binaries should be built beforehand
 contract-tests:
 	dredd
-<<<<<<< HEAD
-
-# To avoid unintended conflicts with file names, always add to .PHONY
-# unless there is a reason not to.
-# https://www.gnu.org/software/make/manual/html_node/Phony-Targets.html
-.PHONY: check build build_race build_abci dist install install_abci check_tools tools update_tools draw_deps \
- 	protoc-gen proto-lint proto-check-breakage gen_certs clean_certs grpc_dbserver fmt build-linux localnet-start \
- 	localnet-stop build-docker build-docker-localnode sentry-start sentry-config sentry-stop \
- 	build_c install_c test_with_deadlock cleanup_after_test_with_deadlock lint build-contract-tests-hooks contract-tests \
-	build_c-amazonlinux
-=======
-.PHONY: contract-tests
->>>>>>> c56fd04a
+.PHONY: contract-tests