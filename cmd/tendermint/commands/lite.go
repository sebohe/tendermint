--- conflicted
+++ resolved
@@ -62,14 +62,8 @@
 		"max-open-connections",
 		900,
 		"Maximum number of simultaneous connections (including WebSocket).")
-<<<<<<< HEAD
-
-	LiteCmd.Flags().DurationVar(&trustingPeriod, "trusting-period",
-		168*time.Hour, "Trusting period. Should be significantly less than the unbonding period")
-=======
 	LiteCmd.Flags().DurationVar(&trustingPeriod, "trusting-period", 168*time.Hour,
 		"Trusting period. Should be significantly less than the unbonding period")
->>>>>>> 5bbc5174
 	LiteCmd.Flags().Int64Var(&trustedHeight, "trusted-height", 1, "Trusted header's height")
 	LiteCmd.Flags().BytesHexVar(&trustedHash, "trusted-hash", []byte{}, "Trusted header's hash")
 }
