## v0.31.6

**

### BREAKING CHANGES:

* CLI/RPC/Config

* Apps

* Go API
- [libs/common] Removed `PanicSanity`, `PanicCrisis`, `PanicConsensus` and `PanicQ`
- [node] Moved `GenesisDocProvider` and `DefaultGenesisDocProviderFunc` to state package

* Blockchain Protocol

* P2P Protocol

### FEATURES:

### IMPROVEMENTS:
- [rpc] [\#3534](https://github.com/tendermint/tendermint/pull/3534) Add support for batched requests/responses in JSON RPC
- [cli] [\#3160](https://github.com/tendermint/tendermint/issues/3160) Add `-config=<path-to-config>` option to `testnet` cmd (@gregdhill)
- [cs/replay] \#3460 check appHash for each block

<<<<<<< HEAD
### BUG FIXES:
- [state] [\#3537](https://github.com/tendermint/tendermint/pull/3537#issuecomment-482711833) LoadValidators: do not return an empty validator set
- [p2p] \#3532 limit the number of attempts to connect to a peer in seed mode
  to 16 (as a result, the node will stop retrying after a 35 hours time window)
- [consensus] \#2723, \#3451 and \#3317 Fix non-deterministic tests
=======
### BUG FIXES:
>>>>>>> 4253e67c
<|MERGE_RESOLUTION|>--- conflicted
+++ resolved
@@ -23,12 +23,7 @@
 - [cli] [\#3160](https://github.com/tendermint/tendermint/issues/3160) Add `-config=<path-to-config>` option to `testnet` cmd (@gregdhill)
 - [cs/replay] \#3460 check appHash for each block
 
-<<<<<<< HEAD
 ### BUG FIXES:
-- [state] [\#3537](https://github.com/tendermint/tendermint/pull/3537#issuecomment-482711833) LoadValidators: do not return an empty validator set
 - [p2p] \#3532 limit the number of attempts to connect to a peer in seed mode
   to 16 (as a result, the node will stop retrying after a 35 hours time window)
-- [consensus] \#2723, \#3451 and \#3317 Fix non-deterministic tests
-=======
-### BUG FIXES:
->>>>>>> 4253e67c
+- [consensus] \#2723, \#3451 and \#3317 Fix non-deterministic tests