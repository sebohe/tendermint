--- conflicted
+++ resolved
@@ -19,11 +19,7 @@
 
 type CanonicalPartSetHeader struct {
 	Hash  bytes.HexBytes
-<<<<<<< HEAD
-	Total int32
-=======
 	Total uint32
->>>>>>> c4a417e1
 }
 
 type CanonicalProposal struct {
