--- conflicted
+++ resolved
@@ -20,11 +20,7 @@
 )
 
 type Part struct {
-<<<<<<< HEAD
-	Index int32              `json:"index"`
-=======
 	Index uint32             `json:"index"`
->>>>>>> c4a417e1
 	Bytes tmbytes.HexBytes   `json:"bytes"`
 	Proof merkle.SimpleProof `json:"proof"`
 }
@@ -77,21 +73,13 @@
 //-------------------------------------
 
 type PartSet struct {
-<<<<<<< HEAD
-	total int32
-=======
 	total uint32
->>>>>>> c4a417e1
 	hash  []byte
 
 	mtx           sync.Mutex
 	parts         []*Part
 	partsBitArray *bits.BitArray
-<<<<<<< HEAD
-	count         int32
-=======
 	count         uint32
->>>>>>> c4a417e1
 }
 
 // Returns an immutable, full PartSet from the data bytes.
@@ -105,13 +93,8 @@
 	partsBitArray := bits.NewBitArray(int(total))
 	for i := uint32(0); i < total; i++ {
 		part := &Part{
-<<<<<<< HEAD
-			Index: int32(i),
-			Bytes: data[i*partSize : tmmath.MinInt(len(data), (i+1)*partSize)],
-=======
 			Index: i,
 			Bytes: data[i*partSize : tmmath.MinInt(len(data), int((i+1)*partSize))],
->>>>>>> c4a417e1
 		}
 		parts[i] = part
 		partsBytes[i] = part.Bytes
@@ -179,22 +162,14 @@
 	return bytes.Equal(ps.hash, hash)
 }
 
-<<<<<<< HEAD
-func (ps *PartSet) Count() int32 {
-=======
 func (ps *PartSet) Count() uint32 {
->>>>>>> c4a417e1
 	if ps == nil {
 		return 0
 	}
 	return ps.count
 }
 
-<<<<<<< HEAD
-func (ps *PartSet) Total() int32 {
-=======
 func (ps *PartSet) Total() uint32 {
->>>>>>> c4a417e1
 	if ps == nil {
 		return 0
 	}
